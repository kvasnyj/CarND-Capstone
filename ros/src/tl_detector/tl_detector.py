--- conflicted
+++ resolved
@@ -155,11 +155,7 @@
             - Should memoize light_waypoints to avoid extra computation
             - Consider car heading to handle edge cases where the car goes off-road
             - Should handle cases where waypoint is None
-<<<<<<< HEAD
-=======
-
->>>>>>> a96e70ac
- [[1148.56, 1184.65], [1559.2, 1158.43], [2122.14, 1526.79], [2175.237, 1795.71], [1493.29, 2947.67], [821.96, 2905.8], [161.76, 2303.82], [351.84, 1574.65]]
+            [[1148.56, 1184.65], [1559.2, 1158.43], [2122.14, 1526.79], [2175.237, 1795.71], [1493.29, 2947.67], [821.96, 2905.8], [161.76, 2303.82], [351.84, 1574.65]]
         """
         light_waypoints = []
         for idx, stop_light in enumerate(stop_line_positions):
@@ -261,11 +257,6 @@
 
         if light_wp > -1:
             light = self.lights[light_idx]
-<<<<<<< HEAD
-=======
-
-        rospy.loginfo("CAR_POS: %s, 'LIGHT_WP: %s', IDX: %s", car_position, stop_line_positions[light_idx], light_wp)
->>>>>>> a96e70ac
 
         if light:
             state = self.get_light_state(light)
@@ -279,11 +270,8 @@
                     car_position, stop_line_positions[light_idx], light_wp, TRAFFIC_LIGHT_COLORS[state])
 
             return light_wp, state
-<<<<<<< HEAD
         else:
             rospy.loginfo("CAR_POS: %s, 'LIGHT_WP: %s', IDX: %s", car_position, stop_line_positions[light_idx], light_wp)
-=======
->>>>>>> a96e70ac
         return -1, TrafficLight.UNKNOWN
 
 if __name__ == '__main__':
